includes:
  - python-file: openstack_functions.py

pipelines:
  - name: check
    description: Newly uploaded patchsets enter this pipeline to receive an initial +/-1 Verified vote from Jenkins.
    success-message: Build succeeded (check pipeline).
    failure-message: Build failed (check pipeline).  For information on how to proceed, see http://docs.openstack.org/infra/manual/developers.html#automated-testing
    manager: IndependentPipelineManager
    source: gerrit
    precedence: low
    require:
      open: True
      current-patchset: True
    trigger:
      gerrit:
        - event: patchset-created
        - event: change-restored
        - event: comment-added
          comment: (?i)^(Patch Set [0-9]+:)?( [\w\\+-]*)*(\n\n)?\s*(recheck|reverify)
        - event: comment-added
          require-approval:
            - verified: [-1, -2]
              username: jenkins
          approval:
            - workflow: 1
    success:
      gerrit:
        verified: 1
    failure:
      gerrit:
        verified: -1

  - name: gate
    description: Changes that have been approved by core developers are enqueued in order in this pipeline, and if they pass tests in Jenkins, will be merged.
    success-message: Build succeeded (gate pipeline).
    failure-message: Build failed (gate pipeline).  For information on how to proceed, see http://docs.openstack.org/infra/manual/developers.html#automated-testing
    manager: DependentPipelineManager
    source: gerrit
    precedence: low
    require:
      open: True
      current-patchset: True
      approval:
        - verified: [1, 2]
          username: jenkins
        - workflow: 1
    trigger:
      gerrit:
        - event: comment-added
          approval:
            - workflow: 1
        - event: comment-added
          approval:
            - verified: 1
          username: jenkins
    start:
      gerrit:
        verified: 0
    success:
      gerrit:
        verified: 2
        submit: true
    failure:
      gerrit:
        verified: -2
    window-floor: 20
    window-increase-factor: 2

  - name: post
    description: This pipeline runs jobs that operate after each change is merged.
    manager: IndependentPipelineManager
    source: gerrit
    precedence: low
    trigger:
      gerrit:
        - event: ref-updated
          ref: ^(?!refs/).*$

  - name: tag
    description: This pipeline runs jobs in response to any tag event.
    manager: IndependentPipelineManager
    source: gerrit
    precedence: high
    trigger:
      gerrit:
        - event: ref-updated
          ref: ^refs/tags/.*$

  - name: pre-release
    description: This pipeline runs jobs on projects in response to pre-release tags.
    manager: IndependentPipelineManager
    source: gerrit
    precedence: high
    trigger:
      gerrit:
        - event: ref-updated
          ref: ^refs/tags/[0-9]+(\.[0-9]+)*(a|b|rc)[0-9]+$

  - name: release
    description: When a commit is tagged as a release, this pipeline runs jobs that publish archives and documentation.
    manager: IndependentPipelineManager
    source: gerrit
    precedence: high
    trigger:
      gerrit:
        - event: ref-updated
          ref: ^refs/tags/[0-9]+(\.[0-9]+)*$

  - name: silent
    description: This pipeline is used for silently testing new jobs.
    manager: IndependentPipelineManager
    source: gerrit
    precedence: low
    trigger:
      gerrit:
        - event: patchset-created
        - event: comment-added
          comment: (?i)^(Patch Set [0-9]+:)?( [\w\\+-]*)*(\n\n)?\s*(recheck|reverify)

  - name: experimental
    description: On-demand pipeline for requesting a run against a set of jobs that are not yet gating. Leave review comment of "check experimental" to run jobs in this pipeline.
    success-message: Build succeeded (experimental pipeline).
    failure-message: Build failed (experimental pipeline).
    manager: IndependentPipelineManager
    source: gerrit
    precedence: low
    trigger:
      gerrit:
        - event: comment-added
          comment: (?i)^(Patch Set [0-9]+:)?( [\w\\+-]*)*(\n\n)?\s*check experimental\s*$
    success:
      gerrit: {}
    failure:
      gerrit: {}

  - name: periodic
    description: Jobs in this queue are triggered on a timer.
    manager: IndependentPipelineManager
    source: gerrit
    precedence: low
    trigger:
      timer:
        - time: '0 6 * * *'

  - name: merge-check
    description: >
      Each time a change merges, this pipeline verifies that all open changes
      on the same project are still mergeable.
    failure-message: Build failed (merge-check pipeline).
    manager: IndependentPipelineManager
    source: gerrit
    precedence: low
    require:
      approval:
        - verified: [1, 2]
          username: jenkins
    trigger:
      zuul:
        - event: project-change-merged
    merge-failure:
      gerrit:
        verified: -1

jobs:
  - name: ^.*$
    parameter-function: set_log_url
  - name: completely-bogus-org/test
    voting: false
  - name: gtest-org/test2
    voting: false

projects:
  - name: openstack-dev/sandbox
    check:
      - noop-check-communication
      - check-parallels-dsvm
    gate:
      - noop
    post:
      - noop
    tag:
      - noop
    pre-release:
      - noop
    release:
      - noop
    silent:
      - noop
    experimental:
      - noop
<<<<<<< HEAD
=======
    merge-check:
      - noop

  - name: gtest-org/gtest2
    periodic:
      - noop
>>>>>>> ec2053ae
<|MERGE_RESOLUTION|>--- conflicted
+++ resolved
@@ -189,12 +189,5 @@
       - noop
     experimental:
       - noop
-<<<<<<< HEAD
-=======
     merge-check:
       - noop
-
-  - name: gtest-org/gtest2
-    periodic:
-      - noop
->>>>>>> ec2053ae
